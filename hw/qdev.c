--- conflicted
+++ resolved
@@ -25,10 +25,6 @@
    inherit from a particular bus (e.g. PCI or I2C) rather than
    this API directly.  */
 
-<<<<<<< HEAD
-=======
-#include "net/net.h"
->>>>>>> 36f25d25
 #include "qdev.h"
 #include "sysemu/sysemu.h"
 #include "qapi/error.h"
